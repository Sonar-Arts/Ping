import pygame
<<<<<<< HEAD
from .Ping_Levels import DebugLevel, SewerLevel  # Added Sewer Level import
=======
from .Ping_Levels import DebugLevel
from .Ping_Fonts import get_font_manager
from .Ping_Button import get_button
>>>>>>> c88eb7af

# Colors
WHITE = (255, 255, 255)
BLACK = (0, 0, 0)

class LevelSelect:
    def __init__(self):
        pass

    def display(self, screen, clock, WINDOW_WIDTH, WINDOW_HEIGHT):
        """Display the level select screen."""
        scale_y = WINDOW_HEIGHT / 600  # Base height scale
        scale_x = WINDOW_WIDTH / 800   # Base width scale
        scale = min(scale_x, scale_y)  # Use the smaller scale to ensure text fits
        
        button_width = min(300, WINDOW_WIDTH // 3)
        
        # Get font manager and calculate font size
        font_manager = get_font_manager()
        option_font_size = max(12, int(48 * scale))
        option_font = font_manager.get_font('menu', option_font_size)
        
        # Test render the longest text to ensure it fits
        test_text = option_font.render("Debug Level", True, WHITE)
        while test_text.get_width() > button_width - 20 and option_font_size > 12:  # 20px padding
            option_font_size -= 1
            option_font = font_manager.get_font('menu', option_font_size)
            test_text = option_font.render("Debug Level", True, WHITE)
        
        while True:
            button_height = min(50, WINDOW_HEIGHT // 12)
            button_spacing = button_height + 20
            
            # Create rectangles for all buttons
            debug_rect = pygame.Rect(WINDOW_WIDTH//2 - button_width//2,
                                  WINDOW_HEIGHT//2 - button_height//2 - button_spacing*2,
                                  button_width, button_height)
            sewer_rect = pygame.Rect(WINDOW_WIDTH//2 - button_width//2,
                                  WINDOW_HEIGHT//2 - button_height//2,
                                  button_width, button_height)
            back_rect = pygame.Rect(WINDOW_WIDTH//2 - button_width//2,
                                 WINDOW_HEIGHT//2 - button_height//2 + button_spacing*2,
                                 button_width, button_height)

            for event in pygame.event.get():
                if event.type == pygame.QUIT:
                    pygame.quit()
                    exit()
                if event.type == pygame.MOUSEBUTTONDOWN:
                    mouse_pos = event.pos
                    if debug_rect.collidepoint(mouse_pos):
                        return DebugLevel()
                    elif sewer_rect.collidepoint(mouse_pos):
                        return SewerLevel()
                    elif back_rect.collidepoint(mouse_pos):
                        return "back"

            screen.fill(BLACK)
            
            hover_color = (100, 100, 100)
            mouse_pos = pygame.mouse.get_pos()
            
<<<<<<< HEAD
            # Draw all buttons
            for rect, text in [
                (debug_rect, "Debug Level"),
                (sewer_rect, "Sewer Level"),
                (back_rect, "Back")
            ]:
                if rect.collidepoint(mouse_pos):
                    pygame.draw.rect(screen, hover_color, rect)
                pygame.draw.rect(screen, WHITE, rect, 2)
                
                text_surface = option_font.render(text, True, WHITE)
                screen.blit(text_surface, (rect.centerx - text_surface.get_width()//2,
                                         rect.centery - text_surface.get_height()//2))
=======
            # Get button renderer
            button = get_button()
            
            # Draw stylish menu buttons
            button.draw(screen, debug_rect, "Debug Level", option_font,
                       is_hovered=debug_rect.collidepoint(mouse_pos))
            button.draw(screen, back_rect, "Back", option_font,
                       is_hovered=back_rect.collidepoint(mouse_pos))
>>>>>>> c88eb7af

            pygame.display.flip()
            clock.tick(60)<|MERGE_RESOLUTION|>--- conflicted
+++ resolved
@@ -1,11 +1,7 @@
 import pygame
-<<<<<<< HEAD
 from .Ping_Levels import DebugLevel, SewerLevel  # Added Sewer Level import
-=======
-from .Ping_Levels import DebugLevel
 from .Ping_Fonts import get_font_manager
 from .Ping_Button import get_button
->>>>>>> c88eb7af
 
 # Colors
 WHITE = (255, 255, 255)
@@ -68,7 +64,14 @@
             hover_color = (100, 100, 100)
             mouse_pos = pygame.mouse.get_pos()
             
-<<<<<<< HEAD
+            # Get button renderer
+            button = get_button()
+            
+            # Draw stylish menu buttons
+            button.draw(screen, debug_rect, "Debug Level", option_font,
+                       is_hovered=debug_rect.collidepoint(mouse_pos))
+            button.draw(screen, back_rect, "Back", option_font,
+                       is_hovered=back_rect.collidepoint(mouse_pos))
             # Draw all buttons
             for rect, text in [
                 (debug_rect, "Debug Level"),
@@ -82,16 +85,6 @@
                 text_surface = option_font.render(text, True, WHITE)
                 screen.blit(text_surface, (rect.centerx - text_surface.get_width()//2,
                                          rect.centery - text_surface.get_height()//2))
-=======
-            # Get button renderer
-            button = get_button()
-            
-            # Draw stylish menu buttons
-            button.draw(screen, debug_rect, "Debug Level", option_font,
-                       is_hovered=debug_rect.collidepoint(mouse_pos))
-            button.draw(screen, back_rect, "Back", option_font,
-                       is_hovered=back_rect.collidepoint(mouse_pos))
->>>>>>> c88eb7af
 
             pygame.display.flip()
             clock.tick(60)